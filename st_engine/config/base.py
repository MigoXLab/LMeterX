"""
Author: Charm
Copyright (c) 2025, All Rights Reserved.
"""

import os

# === BASE PATHS ===
BASE_DIR = os.path.dirname(os.path.dirname(os.path.dirname(os.path.abspath(__file__))))
ST_ENGINE_DIR = os.path.dirname(os.path.dirname(os.path.abspath(__file__)))

# === LOG PATHS ===
LOG_DIR = os.path.join(BASE_DIR, "logs")
LOG_TASK_DIR = os.path.join(LOG_DIR, "task")

# === DATA PATHS ===
DATA_DIR = os.path.join(ST_ENGINE_DIR, "data")
PROMPTS_DIR = os.path.join(DATA_DIR, "prompts")
IMAGES_DIR = os.path.join(DATA_DIR, "pic")

# === UPLOAD PATHS ===
# Handle different environments: Docker vs local development
if os.path.exists("/app") and os.getcwd().startswith("/app"):
    # Docker environment: use /app/upload_files
    UPLOAD_FOLDER = "/app/upload_files"
else:
    # Local development: use project root upload_files
    UPLOAD_FOLDER = os.path.join(BASE_DIR, "upload_files")

# === HTTP CONSTANTS ===
HTTP_OK = 200
DEFAULT_TIMEOUT = 180
DEFAULT_WAIT_TIME_MIN = 1
DEFAULT_WAIT_TIME_MAX = 3

# === DEFAULT VALUES ===
DEFAULT_PROMPT = "Tell me about the history of Artificial Intelligence."
DEFAULT_API_PATH = "/chat/completions"
DEFAULT_CONTENT_TYPE = "application/json"

# === STREAMING CONSTANTS ===
STREAM_END_MARKERS = ["[DONE]", "[END]", "DONE", "END"]
STREAM_ERROR_MARKERS = ["[ERROR]", "ERROR"]
MAX_CHUNK_SIZE = 1000  # Maximum chunk size to process
MAX_OUTPUT_LENGTH = 1000000  # Maximum output length to prevent memory issues

# === LOCUST CONFIGURATION ===
<<<<<<< HEAD
LOCUST_STOP_TIMEOUT = 60
LOCUST_WAIT_TIMEOUT_BUFFER = 30
=======
LOCUST_STOP_TIMEOUT = 99
LOCUST_WAIT_TIMEOUT_BUFFER = 30

# === TOKENIZATION ===
# Token estimation
DEFAULT_TOKEN_RATIO = 4  # chars per token estimation
TOKENIZER_CACHE_SIZE = 128
TOKEN_COUNT_CACHE_SIZE = 8192
>>>>>>> 76b23564

# === DATA VALIDATION ===
MAX_QUEUE_SIZE = 10000

# === SENSITIVE DATA ===
SENSITIVE_KEYS = ["authorization"]

__all__ = [
    # paths
    "BASE_DIR",
    "ST_ENGINE_DIR",
    "LOG_DIR",
    "LOG_TASK_DIR",
    "DATA_DIR",
    "PROMPTS_DIR",
    "IMAGES_DIR",
    "UPLOAD_FOLDER",
    # http
    "HTTP_OK",
    "DEFAULT_TIMEOUT",
    "DEFAULT_WAIT_TIME_MIN",
    "DEFAULT_WAIT_TIME_MAX",
    "DEFAULT_PROMPT",
    "DEFAULT_API_PATH",
    "DEFAULT_CONTENT_TYPE",
    # streaming
    "STREAM_END_MARKERS",
    "STREAM_ERROR_MARKERS",
    "MAX_CHUNK_SIZE",
    "MAX_OUTPUT_LENGTH",
    # locust
    "LOCUST_STOP_TIMEOUT",
    "LOCUST_WAIT_TIMEOUT_BUFFER",
    # sensitive
    "SENSITIVE_KEYS",
]<|MERGE_RESOLUTION|>--- conflicted
+++ resolved
@@ -45,19 +45,8 @@
 MAX_OUTPUT_LENGTH = 1000000  # Maximum output length to prevent memory issues
 
 # === LOCUST CONFIGURATION ===
-<<<<<<< HEAD
 LOCUST_STOP_TIMEOUT = 60
 LOCUST_WAIT_TIMEOUT_BUFFER = 30
-=======
-LOCUST_STOP_TIMEOUT = 99
-LOCUST_WAIT_TIMEOUT_BUFFER = 30
-
-# === TOKENIZATION ===
-# Token estimation
-DEFAULT_TOKEN_RATIO = 4  # chars per token estimation
-TOKENIZER_CACHE_SIZE = 128
-TOKEN_COUNT_CACHE_SIZE = 8192
->>>>>>> 76b23564
 
 # === DATA VALIDATION ===
 MAX_QUEUE_SIZE = 10000
