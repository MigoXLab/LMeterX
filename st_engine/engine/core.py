--- conflicted
+++ resolved
@@ -28,10 +28,7 @@
     first_thinking_token_time: Optional[float] = None
     model_output: str = ""
     reasoning_content: str = ""
-<<<<<<< HEAD
     usage: Optional[Dict[str, Optional[int]]] = field(default=None)
-=======
->>>>>>> 76b23564
 
 
 @dataclass
@@ -70,6 +67,7 @@
     content: str = ""
     reasoning_content: str = ""
     prompt: str = ""
+    usage: str = ""
 
 
 @dataclass
